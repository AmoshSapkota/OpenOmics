import os
import sys
from shutil import rmtree

from setuptools import setup, find_packages, Command

with open('README.rst') as readme_file:
    readme = readme_file.read()

with open('HISTORY.rst') as history_file:
    history = history_file.read()

# Package meta-data.
NAME = 'openomics'
version = '0.7.7'
DESCRIPTION = 'OpenOmics provides a bioinformatics API and web-app platform integrate and visualize the multiomics and clinical data.'
URL = 'https://github.com/JonnyTran/OpenOmics'
EMAIL = 'nhat.tran@mavs.uta.edu'
AUTHOR = 'Jonny Tran'

requirements = [
    'numpy', 'pandas', 'networkx>=2.1', 'dask', 'biopython', 'bioservices', 'h5py', 'dash'
]

setup_requirements = ['pytest-runner', 'twine']
test_requirements = ['pytest', ]

here = os.path.abspath(os.path.dirname(__file__))


class UploadCommand(Command):
    """Support setup.py upload."""

    description = 'Build and publish the package.'
    user_options = []

    @staticmethod
    def status(s):
        """Prints things in bold."""
        print('\033[1m{0}\033[0m'.format(s))

    def initialize_options(self):
        pass

    def finalize_options(self):
        pass

    def run(self):
        try:
            self.status('Removing previous builds…')
            rmtree(os.path.join(here, 'dist'))
        except OSError:
            pass

        self.status('Building Source and Wheel (universal) distribution…')
        os.system('{0} setup.py sdist bdist_wheel --universal'.format(sys.executable))

        self.status('Uploading the package to PyPi via Twine…')
        os.system('twine upload dist/*')

        self.status('Pushing git tags…')
        os.system('git tag v{0}'.format(version))
        os.system('git push --tags')

        sys.exit()


setup(
    name=NAME,
<<<<<<< HEAD
    version=version,
=======
    version='0.7.5',
>>>>>>> 6acf210a
    packages=find_packages(include=['openomics']),
    package_dir={NAME: 'openomics',
                 'openomics_web': 'openomics_web'},
    url=URL,
    license='MIT license',
    install_requires=requirements,
    setup_requires=setup_requirements,
    extras_require={
            ':python_version == "2.7"': [
                'six==1.10',
                'lxml==4.3.5'
            ],
        },
    test_suite='tests',
    tests_require=test_requirements,
    classifiers=[
            'Development Status :: 2 - Pre-Alpha',
            'Intended Audience :: Developers',
            'License :: OSI Approved :: MIT License',
            'Natural Language :: English',
            "Programming Language :: Python :: 2",
            'Programming Language :: Python :: 2.7',
            'Programming Language :: Python :: 3',
            'Programming Language :: Python :: 3.4',
            'Programming Language :: Python :: 3.5',
            'Programming Language :: Python :: 3.6',
            'Programming Language :: Python :: 3.7',
        ],
    author=AUTHOR,
    author_email=EMAIL,
    description=DESCRIPTION,
    long_description=readme + '\n\n' + history,
# $ setup.py publish support.
    cmdclass={
        'upload': UploadCommand,
    },
    include_package_data=True,
    zip_safe=False,

)<|MERGE_RESOLUTION|>--- conflicted
+++ resolved
@@ -12,7 +12,7 @@
 
 # Package meta-data.
 NAME = 'openomics'
-version = '0.7.7'
+version='0.7.7'
 DESCRIPTION = 'OpenOmics provides a bioinformatics API and web-app platform integrate and visualize the multiomics and clinical data.'
 URL = 'https://github.com/JonnyTran/OpenOmics'
 EMAIL = 'nhat.tran@mavs.uta.edu'
@@ -67,11 +67,7 @@
 
 setup(
     name=NAME,
-<<<<<<< HEAD
     version=version,
-=======
-    version='0.7.5',
->>>>>>> 6acf210a
     packages=find_packages(include=['openomics']),
     package_dir={NAME: 'openomics',
                  'openomics_web': 'openomics_web'},
