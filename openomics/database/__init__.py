--- conflicted
+++ resolved
@@ -1,20 +1,5 @@
-<<<<<<< HEAD
-from .annotation import (
-    EnsemblGenes, BioMartManager, GTEx, ProteinAtlas
-)
-from .base import Annotatable
-from .disease import (
-    DisGeNet, HMDD, LncRNADisease, MalaCards
-)
-from .interaction import (
-    LncBase, MiRTarBase, TargetScan, LncRNA2Target, BioGRID, GeneMania, lncRInter, lncRNome, STRING, NPInter
-)
-from .ontology import GeneOntology
-from .sequence import GENCODE, MirBase, RNAcentral
-=======
 from .annotation import *
 from .disease import *
 from .interaction import *
 from .ontology import *
-from .sequence import *
->>>>>>> a3225833
+from .sequence import *